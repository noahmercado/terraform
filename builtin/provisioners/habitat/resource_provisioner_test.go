--- conflicted
+++ resolved
@@ -19,16 +19,10 @@
 
 func TestResourceProvisioner_Validate_good(t *testing.T) {
 	c := testConfig(t, map[string]interface{}{
-<<<<<<< HEAD
 		"peers":        []interface{}{"1.2.3.4"},
 		"version":      "0.32.0",
 		"service_type": "systemd",
-=======
-		"peer":           "1.2.3.4",
-		"version":        "0.32.0",
-		"service_type":   "systemd",
-		"accept_license": false,
->>>>>>> a8f61f76
+        "accept_license": false,
 	})
 
 	warn, errs := Provisioner().Validate(c)
@@ -50,14 +44,9 @@
 	if len(warn) > 0 {
 		t.Fatalf("Warnings: %v", warn)
 	}
-<<<<<<< HEAD
-	if len(errs) != 2 {
-		t.Fatalf("Should have two errors")
-=======
-	//Two errors, one for service_type, other for missing required accept_license argument
-	if len(errs) != 2 {
-		t.Fatalf("Should have one errors, got %d", len(errs))
->>>>>>> a8f61f76
+	// 3 errors, bad service_type, bad url, missing accept_license
+	if len(errs) != 3 {
+		t.Fatalf("Should have three errors, got %d", len(errs))
 	}
 }
 
@@ -65,7 +54,12 @@
 	c := testConfig(t, map[string]interface{}{
 		"accept_license": true,
 		"service": []interface{}{
-			map[string]interface{}{"name": "core/foo", "strategy": "bar", "topology": "baz", "url": "badurl"},
+			map[string]interface{}{
+				"name":     "core/foo",
+				"strategy": "bar",
+				"topology": "baz",
+				"url":      "badurl",
+			},
 		},
 	})
 
@@ -74,7 +68,7 @@
 		t.Fatalf("Warnings: %v", warn)
 	}
 	if len(errs) != 3 {
-		t.Fatalf("Should have three errors: %v", errs)
+        t.Fatalf("Should have three errors, got %d", len(errs))
 	}
 }
 
@@ -88,7 +82,7 @@
 		t.Fatalf("Warnings: %v", warn)
 	}
 	if len(errs) != 2 {
-		t.Fatalf("Should have three errors: %v", errs)
+        t.Fatalf("Should have three errors, got %d", len(errs))
 	}
 }
 
